--- conflicted
+++ resolved
@@ -11,18 +11,11 @@
 } 
 #define TIMER_FREQ 16777216  // GBA 主频 = 16.777216 MHz
 
-<<<<<<< HEAD
-constexpr static inline u16 timer_reload(u32 sample_rate) {
-    return (u16)(0x10000 - (TIMER_FREQ / sample_rate));
-}
-=======
-#define TIMER_FREQ 16777216  // GBA 主频 = 16.777216 MHz
 constexpr static inline u16 timer_reload(u32 sample_rate) {
     return (u16)(0x10000 - (TIMER_FREQ / sample_rate));
 }
 
 
->>>>>>> f32d105a
 // 音频播放函数声明
 void sound_init(void);
 IWRAM_CODE void inline sound_play(const u8 *data) {
